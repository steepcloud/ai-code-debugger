import os
from ai_debugger.syntax_checker import SyntaxChecker
from ai_debugger.debugger import Debugger
from ai_debugger.static_analyzer import StaticAnalyzer
from ai_debugger.runtime_err_checker import detect_runtime_error


debugger = Debugger()

def test_syntax_checking():
    file_path = os.path.join(os.path.dirname(__file__), "test_files", "broken_script.py")

    try:
        with open(file_path, 'r') as file:
            print(f"File Content:\n{file.read()}")
    except FileNotFoundError:
        print(f"File {file_path} not found!")

    error = SyntaxChecker.analyze_file(file_path)

    assert error != {}
    assert error['error'] == 'Syntax Error'
    assert 'message' in error
    assert 'fix_suggestion' in error


def test_runtime_error_detection():
    file_path = os.path.join(os.path.dirname(__file__), "test_files", "runtime_error_script.py")

    try:
        with open(file_path, 'r') as file:
            print(f"File Content:\n{file.read()}")
    except FileNotFoundError:
        print(f"File {file_path} not found!")

    error = detect_runtime_error(file_path)

    assert error != {}
    assert error['error'] == 'Runtime Error'
    assert 'message' in error
    assert 'fix_suggestion' in error


def test_no_errors():
<<<<<<< HEAD
    file_path = "test_files/valid_script.py"
    
=======
    file_path = os.path.join(os.path.dirname(__file__), "test_files", "valid_script.py")

>>>>>>> 4314af58
    try:
        with open(file_path, 'r') as file:
            print(f"File Content:\n{file.read()}")
    except FileNotFoundError:
        print(f"File {file_path} not found!")

    error = SyntaxChecker.analyze_file(file_path)

    assert error == {}
    error_runtime = detect_runtime_error(file_path)
    assert error_runtime == {}


def test_no_runtime_errors():
    file_path = os.path.join(os.path.dirname(__file__), "test_files", "valid_script.py")

    try:
        with open(file_path, 'r') as file:
            print(f"File Content:\n{file.read()}")
    except FileNotFoundError:
        print(f"File {file_path} not found!")

    error = detect_runtime_error(file_path)
    assert error == {}

def test_static_analysis():
    code = """
def empty_function():
    pass

class EmptyClass:
    pass
    """

    issues = StaticAnalyzer.analyze_code(code)
    assert len(issues) > 0
    assert issues[0]['issue'] == 'Empty Function'
    assert issues[1]['issue'] == 'Empty Class'


def test_prioritize_errors():
    errors = [
        {"issue": "Static Analysis", "message": "Unused variable"},
        {"issue": "Syntax Error", "message": "Missing colon"},
        {"issue": "Runtime Error", "message": "Division by zero"},
    ]

    prioritized = debugger._prioritize_errors(errors)
    assert prioritized[0]["issue"] == "Syntax Error"
    assert prioritized[1]["issue"] == "Runtime Error"
    assert prioritized[2]["issue"] == "Static Analysis"


def test_consolidate_fixes():
    errors = [
        {"issue": "Syntax Error", "message": "Missing colon", "line": 10, "fix_suggestion": "Add colon"},
        {"issue": "Static Analysis", "message": "Unused variable", "line": 15, "fix_suggestion": "Remove variable"},
        {"issue": "Syntax Error", "message": "Indentation error", "line": 10, "fix_suggestion": "Fix indentation"},
    ]
    fixes = debugger._consolidate_fixes(errors)
    assert len(fixes) == 2
    assert len(fixes[10]) == 2
    assert len(fixes[15]) == 1


def test_cross_validate_analysis():
    syntax_err = {"message": "Missing colon"}
    runtime_err = {"message": "Division by zero"}
    static_issues = [{"message": "Unused variable"}, {"message": "Missing colon"}]
    llm_analysis = {"message": "Possible bug"}
    pylint_analysis = {"errors": "Unused variable"}
    validated = debugger._cross_validate_analysis(syntax_err, runtime_err, static_issues, llm_analysis, pylint_analysis)
    assert len(validated) == 4
    assert validated[0]["confidence"] == "High"
    assert validated[1]["confidence"] == "High"


def test_analyze_changes():
    old_file_path = os.path.join(os.path.dirname(__file__), "test_files", "old_script.py")
    new_file_path = os.path.join(os.path.dirname(__file__), "test_files", "new_script.py")
    changes = debugger.analyze_changes(old_file_path, new_file_path)
    assert "changed_lines" in changes
    assert len(changes["changed_lines"]) > 0


def test_analyze_file():
    file_path = os.path.join(os.path.dirname(__file__), "test_files", "broken_script.py")
    result = debugger.analyze_file(file_path, should_generate_report=True)
    assert "errors" in result
    assert "fixes" in result
    assert "validated_issues" in result
    assert "report" in result<|MERGE_RESOLUTION|>--- conflicted
+++ resolved
@@ -42,13 +42,8 @@
 
 
 def test_no_errors():
-<<<<<<< HEAD
-    file_path = "test_files/valid_script.py"
-    
-=======
     file_path = os.path.join(os.path.dirname(__file__), "test_files", "valid_script.py")
 
->>>>>>> 4314af58
     try:
         with open(file_path, 'r') as file:
             print(f"File Content:\n{file.read()}")
